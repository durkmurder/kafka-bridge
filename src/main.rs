--- conflicted
+++ resolved
@@ -8,17 +8,7 @@
 // Main
 // =-=-=-=-=-=-=-=-=-=-=-=-=-=-=-=-=-=-=-=-=-=-=-=-=-=-=-=-=-=-=-=-=-=-=-=-=-=
 fn main() -> Result<(), std::io::Error> {
-<<<<<<< HEAD
-    let mut pubnub = pubnub::PubNub::new(
-        "psdsn.pubnub.com:80".to_string(),
-        "demo".to_string(),
-        "demo".to_string(),
-        "secret".to_string(),
-    )
-    .unwrap();
-=======
     let mut pubnub = pubnub::PubNub::new("psdsn.pubnub.com:80", "demo", "demo", "secret").unwrap();
->>>>>>> 70abe84e
 
     let mut nats = nats::NATS::new("0.0.0.0:4222", "demo", "", "", "").unwrap();
 
